--- conflicted
+++ resolved
@@ -86,14 +86,9 @@
         0.0003,
     ]
     assert nwbfile.electrodes.bad_channel.data[:] == [True, False, False, True]
-<<<<<<< HEAD
     assert nwbfile.electrodes.ecog.data[:] == [False, False, True, False]
-    assert nwbfile.electrodes.rel_x.data[:] == [0, 1, 2.1, 3]
-    assert nwbfile.electrodes.rel_y.data[:] == [0, 0, 0.1, 1]
-=======
     assert nwbfile.electrodes.rel_x.data[:] == [1056, 1056, 1056, 1056]
     assert nwbfile.electrodes.rel_y.data[:] == [-14, 16, 46, 76]
->>>>>>> 1965aaee
     assert nwbfile.electrodes.group.data[:] == [eg] * 4
     assert nwbfile.electrodes.group_name.data[:] == ["ElectrodeGroup"] * 4
     assert nwbfile.electrodes.filtering.data[:] == filtering_list
